#
# This file contains all required information for building EPICS base and synapps.
# Please place modules in the order that they need to be compiled.
#
# Author: Jakub Wlodek
#

#-- INSTALL LOCATION --

# Top level install location for the build

INSTALL=/epics


#-- MODULES --


#MODULE_NAME    MODULE_VERSION      MODULE_PATH                             MODULE_REPO                 CLONE_MODULE    BUILD_MODULE
#-----------------------------------------------------------------------------------------------------------------------------------
GIT_URL=https://github.com/epics-base/

EPICS_BASE          R7.0.2.2     $(INSTALL)/base                             epics-base                      YES             YES

GIT_URL=https://github.com/EPICS-synApps/

SUPPORT             R6-0        $(INSTALL)/support                          support                         YES             YES
CONFIGURE           R6-0        $(SUPPORT)/configure                        configure                       YES             YES
DOCUMENTATION       R6-0        $(SUPPORT)/documentation                    documentation                   YES             YES
UTILS               R6-0        $(SUPPORT)/utils                            utils                           YES             YES


# Stream module is maintained by PSI as of 2019
GIT_URL=https://github.com/paulscherrerinstitute/
<<<<<<< HEAD
STREAM              2.8.9     $(SUPPORT)/stream                             StreamDevice                    YES             YES
=======

STREAM              2.8.8     $(SUPPORT)/stream                             StreamDevice                    YES             YES
>>>>>>> d0c0c382


GIT_URL=https://github.com/epics-modules/

# Support modules will be built via make release and make -sj in the support/ directory, so BUILD_MODULE is irrelevant.

ASYN                R4-35       $(SUPPORT)/asyn                             asyn                            YES             YES
AUTOSAVE            R5-9        $(SUPPORT)/autosave                         autosave                        YES             YES
ALIVE               R1-1-0      $(SUPPORT)/alive                            alive                           YES             YES
BUSY                R1-7        $(SUPPORT)/busy                             busy                            YES             YES
CALC                R3-7-2      $(SUPPORT)/calc                             calc                            YES             YES
CAMAC               R2-7-1      $(SUPPORT)/camac                            camac                           YES             YES
CAPUTRECORDER       R1-7-1      $(SUPPORT)/caputRecorder                    caputRecorder                   YES             YES
DAC128V             R2-9        $(SUPPORT)/dac128V                          dac128V                         YES             YES
DELAYGEN            R1-2-0      $(SUPPORT)/delaygen                         delaygen                        YES             YES
DEVLIB2             2.9         $(SUPPORT)/devlib2                          devlib2                         YES             YES
DXP                 R5-0        $(SUPPORT)/dxp                              dxp                             NO              NO
DXPSITORO           R1-1        $(SUPPORT)/dxpSITORO                        dxpSITORO                       NO              NO
DEVIOCSTATS         3.1.15      $(SUPPORT)/iocStats                         iocStats                        YES             YES             
IP                  2-19-1      $(SUPPORT)/ip                               ip                              NO              NO
IPAC                2.15        $(SUPPORT)/ipac                             ipac                            YES             YES
IP330               R2-9        $(SUPPORT)/ip330                            ip330                           NO              NO
IPUNIDIG            R2-11       $(SUPPORT)/ipUnidig                         ipUnidig                        YES             YES
LOVE                R3-2-6      $(SUPPORT)/love                             love                            NO              NO
LUA                 R1-2        $(SUPPORT)/lua                              lua                             NO              NO
MCA                 R7-7        $(SUPPORT)/mca                              mca                             YES             YES
MEASCOMP            R2-1        $(SUPPORT)/measComp                         measComp                        NO              NO
MODBUS              R2-10-1     $(SUPPORT)/modbus                           modbus                          YES             NO
MOTOR               R6-11       $(SUPPORT)/motor                            motor                           YES             YES
OPTICS              R2-13-1     $(SUPPORT)/optics                           optics                          NO              NO
SOFTGLUE            R2-8-1      $(SUPPORT)/softGlue                         softGlue                        NO              NO
SOFTGLUEZYNQ        master      $(SUPPORT)/softGlueZynq                     softGlueZynq                    NO              NO
SSCAN               R2-11-1     $(SUPPORT)/sscan                            sscan                           YES             YES
STD                 R3-5        $(SUPPORT)/std                              std                             YES             YES
#STREAM             R2-7-7b     $(SUPPORT)/stream                           stream                          YES             YES
VAC                 R1-7        $(SUPPORT)/vac                              vac                             NO              NO
VME                 R2-9        $(SUPPORT)/vme                              vme                             NO              NO
YOKOGAWA_DAS        master      $(SUPPORT)/Yokogawa_DAS                     Yokogawa_DAS                    NO              NO
XSPRESS3            master      $(SUPPORT)/xspress3                         xspress3                        YES             NO
XXX                 master      $(SUPPORT)/xxx                              xxx                             NO              NO

WGET_URL=http://www-csr.bessy.de/control/SoftDist/sequencer/releases/

SNCSEQ              2.2.6       $(SUPPORT)/seq                              seq-$(VERSION).tar.gz           YES             YES

WGET_URL=http://www.aps.anl.gov/epics/download/modules/

ALLENBRADLEY        2.3         $(SUPPORT)/allenBradley                     allenBradley-$(VERSION).tar.gz  NO              NO             

WGET_URL=https://github.com/EPICSTools/ether_ip/archive/

ETHERIP             2-26        $(SUPPORT)/ether_ip                         ether_ip-$(VERSION).tar.gz      NO              NO

GIT_URL=https://github.com/motorapp/

GALIL               V3-6        $(SUPPORT)/galil                            Galil-3-0                       NO              NO

# Area Detector modules. Note that if you wish to build AD Drivers/Plugins, ADCore and ADSupport must be
# set to build YES, and installed first, then any plugins, then the drivers

######################################
# First compile core area detector   #
######################################

GIT_URL=https://github.com/areaDetector/

AREA_DETECTOR       R3-6        $(SUPPORT)/areaDetector                     areaDetector                    YES             YES
ADSUPPORT           R1-8        $(AREA_DETECTOR)/ADSupport                  ADSupport                       YES             YES
ADCORE              R3-6        $(AREA_DETECTOR)/ADCore                     ADCore                          YES             YES


######################################
# Next any external plugins          #
######################################

GIT_URL=https://github.com/epicsNSLS2-areaDetector/

ADCOMPVISION        master      $(AREA_DETECTOR)/ADCompVision               ADCompVision                    YES             YES
ADPLUGINBAR         R2-1        $(AREA_DETECTOR)/ADPluginBar                ADPluginBar                     YES             YES
ADPLUGINDMTX        master      $(AREA_DETECTOR)/ADPluginDmtx               ADPluginDmtx                    YES             YES


GIT_URL=https://github.com/areaDetector/

ADPLUGINEDGE        master      $(AREA_DETECTOR)/ADPluginEdge               ADPluginEdge                    YES             YES


######################################
# Next any modules using AreaDetector#
######################################

GIT_URL=https://github.com/epics-modules/

# Currently no support for auto-building quadem
QUADEM              R9-1        $(SUPPORT)/quadEM                           quadEM                          YES             NO


######################################
# Finally any drivers or other repos #
######################################

GIT_URL=https://github.com/epicsNSLS2-areaDetector/

ADUVC               R1-1        $(AREA_DETECTOR)/ADUVC                      ADUVC                           YES             YES
ADEMERGENTVISION    master      $(AREA_DETECTOR)/ADEmergentVision           ADEmergentVision                YES             NO
ADSPINNAKER         u18_compile $(AREA_DETECTOR)/ADSpinnaker                ADSpinnaker                     YES             NO
ADLAMBDA            dual_threshold_feature  $(AREA_DETECTOR)/ADLambda       ADLambda                        YES             NO
adConfigSetup       master      $(AREA_DETECTOR)/configure/adConfigSetup    adConfigSetup                   NO              NO
ADANDOR3            master      $(AREA_DETECTOR)/ADAndor3                   ADAndor3                        YES             YES


GIT_URL=https://github.com/areaDetector/

ADPROSILICA         R2-5        $(AREA_DETECTOR)/ADProsilica                ADProsilica                     YES             YES
ADSIMDETECTOR       master      $(AREA_DETECTOR)/ADSimDetector              ADSimDetector                   YES             YES
ADPILATUS           R2-7        $(AREA_DETECTOR)/ADPilatus                  ADPilatus                       YES             YES
ADMERLIN            master      $(AREA_DETECTOR)/ADMerlin                   ADMerlin                        YES             NO
ADARAVIS            R3-0        $(AREA_DETECTOR)/aravisGigE                 aravisGigE                      YES             NO
ADEIGER             R2-6        $(AREA_DETECTOR)/ADEiger                    ADEiger                         YES             NO
#ADANDOR3           master      $(AREA_DETECTOR)/ADAndor3                   ADAndor3                        YES             YES
ADMMPAD             master      $(AREA_DETECTOR)/ADMMPAD                    ADMMPAD                         NO              NO
ADFASTCCD           R1-0        $(AREA_DETECTOR)/ADFastCCD                  ADFastCCD                       NO              NO
ADPOINTGREY         R2-8        $(AREA_DETECTOR)/ADPointGrey                ADPointGrey                     YES             NO
ADPICAM             master      $(AREA_DETECTOR)/ADPICam                    ADPICam                         NO              NO
ADANDOR             R2-8        $(AREA_DETECTOR)/ADAndor                    ADAndor                         NO              NO
ADTIMEPIX           master      $(AREA_DETECTOR)/ADTimePix                  ADTimePix                       NO              NO
ADDEXELA            R2-3        $(AREA_DETECTOR)/ADDexela                   ADDexela                        YES             NO
ADMYTHEN            R2-0        $(AREA_DETECTOR)/ADMythen                   ADMythen                        NO              NO
ADVIMBA             master      $(AREA_DETECTOR)/ADVimba                    ADVimba                         NO              NO
ADPCO               R1-0        $(AREA_DETECTOR)/ADPCO                      ADPCO                           YES             NO
ADCAMERALINK        master      $(AREA_DETECTOR)/ADCameraLink               ADCameraLink                    NO              NO
FFMPEGSERVER        R3-1        $(AREA_DETECTOR)/ffmpegServer               ffmpegServer                    NO              NO
ADURL               master      $(AREA_DETECTOR)/ADURL                      ADURL                           YES             NO
ADMARCCD            R2-3        $(AREA_DETECTOR)/ADmarCCD                   ADmarCCD                        NO              NO
ADPERKINELMER       master      $(AREA_DETECTOR)/ADPerkinElmer              ADPerkinElmer                   YES             NO
ADLIGHTFIELD        R2-6        $(AREA_DETECTOR)/ADLighField                ADLightField                    NO              NO
ADPIXIRAD           R2-2        $(AREA_DETECTOR)/ADPixirad                  ADPixirad                       NO              NO
ADPVCAM             R2-2        $(AREA_DETECTOR)/ADPvCam                    ADPvCam                         NO              NO
ADCSIMDETECTOR      R2-5        $(AREA_DETECTOR)/ADCSimDetector             ADCSimDetector                  NO              NO
ADNED               master      $(AREA_DETECTOR)/ADnED                      ADnED                           NO              NO
ADMAR345            R2-2        $(AREA_DETECTOR)/ADmar345                   ADmar345                        NO              NO
ADQIMAGING          master      $(AREA_DETECTOR)/ADQImaging                 ADQImaging                      NO              NO
ADPHOTONII          master      $(AREA_DETECTOR)/ADPhotonII                 ADPhotonII                      NO              NO
ADPSL               R2-1        $(AREA_DETECTOR)/ADPSL                      ADPSL                           NO              NO
ADBRUKER            R2-2        $(AREA_DETECTOR)/ADBruker                   ADBruker                        NO              NO
ADROPER             R2-3        $(AREA_DETECTOR)/ADRoper                    ADRoper                         NO              NO
ADADSC              R2-1        $(AREA_DETECTOR)/ADADSC                     ADADSC                          NO              NO
ADSBIG              master      $(AREA_DETECTOR)/ADSBIG                     ADSBIG                          NO              NO
FFMPEGVIEWER        master      $(AREA_DETECTOR)/ffmpegViewer               ffmpegViewer                    NO              NO
#ADSPINNAKER        master      $(AREA_DETECTOR)/ADSpinnaker                ADSpinnaker                     NO              NO
#ADLAMBDA           master      $(AREA_DETECTOR)/ADLambda       	    ADLambda                        NO              NO

<|MERGE_RESOLUTION|>--- conflicted
+++ resolved
@@ -31,12 +31,8 @@
 
 # Stream module is maintained by PSI as of 2019
 GIT_URL=https://github.com/paulscherrerinstitute/
-<<<<<<< HEAD
+
 STREAM              2.8.9     $(SUPPORT)/stream                             StreamDevice                    YES             YES
-=======
-
-STREAM              2.8.8     $(SUPPORT)/stream                             StreamDevice                    YES             YES
->>>>>>> d0c0c382
 
 
 GIT_URL=https://github.com/epics-modules/
