#
# INSTALL_CONFIG file saved by installSynApps on 2019-11-21 15:12:31.723508
#

<<<<<<< HEAD
<<<<<<< Updated upstream
INSTALL=/epics
=======
INSTALL=/epics/src
>>>>>>> Stashed changes
=======
INSTALL=/epics/test
>>>>>>> 8942aafe


#MODULE_NAME    MODULE_VERSION          MODULE_PATH                             MODULE_REPO         CLONE_MODULE    BUILD_MODULE    PACKAGE_MODULE
#--------------------------------------------------------------------------------------------------------------------------------------------------

GIT_URL=https://github.com/epics-base/

EPICS_BASE       R7.0.3.1             $(INSTALL)/base                          epics-base               YES              YES              YES

GIT_URL=https://github.com/EPICS-synApps/

SUPPORT          R6-1                 $(INSTALL)/support                       support                  YES              YES              NO
CONFIGURE        R6-1                 $(SUPPORT)/configure                     configure                YES              YES              NO
DOCUMENTATION    R6-1                 $(SUPPORT)/documentation                 documentation            YES              YES              NO
UTILS            R6-1                 $(SUPPORT)/utils                         utils                    YES              YES              NO

GIT_URL=https://github.com/epics-modules/

IPAC             2.15                 $(SUPPORT)/ipac                          ipac                     YES              YES              YES

WGET_URL=http://www-csr.bessy.de/control/SoftDist/sequencer/releases/

SNCSEQ           2.2.6                $(SUPPORT)/seq                           seq-$(VERSION).tar.gz    YES              YES              YES

GIT_URL=https://github.com/epics-modules/

AUTOSAVE         R5-10                $(SUPPORT)/autosave                      autosave                 YES              YES              YES
ALIVE            R1-1-1               $(SUPPORT)/alive                         alive                    NO               NO               NO
ASYN             R4-37                $(SUPPORT)/asyn                          asyn                     YES              YES              YES
SSCAN            R2-11-1              $(SUPPORT)/sscan                         sscan                    YES              YES              YES
STD              R3-6                 $(SUPPORT)/std                           std                      YES              YES              YES
CAPUTRECORDER    R3-1                 $(SUPPORT)/caputRecorder                 caputRecorder            YES              YES              NO
DAC128V          R2-9                 $(SUPPORT)/dac128V                       dac128V                  YES              YES              NO
IP               R2-20                $(SUPPORT)/ip                            ip                       NO               NO               NO
DEVLIB2          2.10                 $(SUPPORT)/devlib2                       devlib2                  NO               NO               NO
DXP              R6-0                 $(SUPPORT)/dxp                           dxp                      NO               NO               NO
DXPSITORO        R1-2                 $(SUPPORT)/dxpSITORO                     dxpSITORO                NO               NO               NO
DEVIOCSTATS      3.1.16               $(SUPPORT)/iocStats                      iocStats                 YES              YES              YES
CALC             R3-7-2               $(SUPPORT)/calc                          calc                     YES              YES              YES

GIT_URL=https://github.com/paulscherrerinstitute/

STREAM           2.8.10               $(SUPPORT)/stream                        StreamDevice             YES              YES              NO

GIT_URL=https://github.com/epics-modules/

IP330            R2-9                 $(SUPPORT)/ip330                         ip330                    NO               NO               NO
IPUNIDIG         R2-11                $(SUPPORT)/ipUnidig                      ipUnidig                 YES              YES              YES
LOVE             R3_13_base           $(SUPPORT)/love                          love                     NO               NO               NO
LUA              R2-1                 $(SUPPORT)/lua                           lua                      NO               NO               NO
BUSY             R1-7                 $(SUPPORT)/busy                          busy                     YES              YES              YES
MEASCOMP         R2-4                 $(SUPPORT)/measComp                      measComp                 NO               NO               NO
MODBUS           R3-0                 $(SUPPORT)/modbus                        modbus                   YES              YES              NO
MOTOR            R7-1                 $(SUPPORT)/motor                         motor                    YES              YES              NO
OPTICS           R2-13                $(SUPPORT)/optics                        optics                   NO               NO               NO
SOFTGLUE         R2-8                 $(SUPPORT)/softGlue                      softGlue                 NO               NO               NO
SOFTGLUEZYNQ     master               $(SUPPORT)/softGlueZynq                  softGlueZynq             NO               NO               NO
DELAYGEN         R1-2-1               $(SUPPORT)/delaygen                      delaygen                 YES              NO               NO
CAMAC            R2-7                 $(SUPPORT)/camac                         camac                    YES              YES              YES
VAC              R1-9                 $(SUPPORT)/vac                           vac                      NO               NO               NO
VME              R2-9                 $(SUPPORT)/vme                           vme                      NO               NO               NO
YOKOGAWA_DAS     master               $(SUPPORT)/Yokogawa_DAS                  Yokogawa_DAS             NO               NO               NO
XSPRESS3         master               $(SUPPORT)/xspress3                      xspress3                 YES              NO               YES
XXX              master               $(SUPPORT)/xxx                           xxx                      NO               NO               NO
MCA              R7-8                 $(SUPPORT)/mca                           mca                      YES              YES              NO

WGET_URL=http://www.aps.anl.gov/epics/download/modules/

ALLENBRADLEY     2.3                  $(SUPPORT)/allenBradley                  allenBradley-$(VERSION).tar.gz NO               NO               NO

WGET_URL=https://github.com/EPICSTools/ether_ip/archive/

ETHERIP          2-26                 $(SUPPORT)/ether_ip                      ether_ip-$(VERSION).tar.gz NO               NO               NO

GIT_URL=https://github.com/motorapp/

GALIL            V3-6                 $(SUPPORT)/galil                         Galil-3-0                NO               NO               NO

GIT_URL=https://github.com/areaDetector/

AREA_DETECTOR    R3-8                 $(SUPPORT)/areaDetector                  areaDetector             YES              YES              NO
ADSUPPORT        R1-9                 $(AREA_DETECTOR)/ADSupport               ADSupport                YES              YES              YES

GIT_URL=https://github.com/epicsNSLS2-areaDetector/

ADCORE           master               $(AREA_DETECTOR)/ADCore                  ADCore                   YES              YES              YES
ADCOMPVISION     master               $(AREA_DETECTOR)/ADCompVision            ADCompVision             YES              YES              YES
ADPLUGINBAR      master               $(AREA_DETECTOR)/ADPluginBar             ADPluginBar              YES              YES              YES
ADPLUGINDMTX     master               $(AREA_DETECTOR)/ADPluginDmtx            ADPluginDmtx             YES              YES              YES

GIT_URL=https://github.com/areaDetector/

ADPLUGINEDGE     master               $(AREA_DETECTOR)/ADPluginEdge            ADPluginEdge             YES              YES              YES

GIT_URL=https://github.com/epics-modules/

QUADEM           R9-2                 $(SUPPORT)/quadEM                        quadEM                   YES              YES              YES

GIT_URL=https://github.com/epicsNSLS2-areaDetector/

ADUVC            R1-3                 $(AREA_DETECTOR)/ADUVC                   ADUVC                    YES              YES              YES
ADEMERGENTVISION master               $(AREA_DETECTOR)/ADEmergentVision        ADEmergentVision         NO               NO               NO
ADSPINNAKER      R0.1beta             $(AREA_DETECTOR)/ADSpinnaker             ADSpinnaker              NO               NO               NO
ADLAMBDA         dual_threshold_feature $(AREA_DETECTOR)/ADLambda                ADLambda                 NO               NO               NO
ADANDOR3         master               $(AREA_DETECTOR)/ADAndor3                ADAndor3                 YES              YES              YES
ADPERKINELMER    master               $(AREA_DETECTOR)/ADPerkinElmer           ADPerkinElmer            NO               NO               NO

GIT_URL=https://github.com/areaDetector/

ADPROSILICA      R2-5                 $(AREA_DETECTOR)/ADProsilica             ADProsilica              YES              YES              YES
ADSIMDETECTOR    R2-10                $(AREA_DETECTOR)/ADSimDetector           ADSimDetector            YES              YES              YES
ADPILATUS        R2-7                 $(AREA_DETECTOR)/ADPilatus               ADPilatus                YES              YES              YES
ADMERLIN         master               $(AREA_DETECTOR)/ADMerlin                ADMerlin                 YES              YES              YES
ADARAVIS         R3-0                 $(AREA_DETECTOR)/aravisGigE              aravisGigE               NO               NO               NO
ADEIGER          R2-6                 $(AREA_DETECTOR)/ADEiger                 ADEiger                  NO               NO               NO
ADVIMBA          master               $(AREA_DETECTOR)/ADVimba                 ADVimba                  NO               NO               NO
ADGENICAM        master               $(AREA_DETECTOR)/ADGenICam               ADGenICam                NO               NO               NO
ADMMPAD          master               $(AREA_DETECTOR)/ADMMPAD                 ADMMPAD                  NO               NO               NO
ADFASTCCD        R1-0                 $(AREA_DETECTOR)/ADFastCCD               ADFastCCD                NO               NO               NO
ADPOINTGREY      R2-8                 $(AREA_DETECTOR)/ADPointGrey             ADPointGrey              YES              YES              YES
ADPICAM          master               $(AREA_DETECTOR)/ADPICam                 ADPICam                  NO               NO               NO
ADANDOR          R2-8                 $(AREA_DETECTOR)/ADAndor                 ADAndor                  NO               NO               NO
ADTIMEPIX        master               $(AREA_DETECTOR)/ADTimePix               ADTimePix                NO               NO               NO
ADDEXELA         R2-3                 $(AREA_DETECTOR)/ADDexela                ADDexela                 NO               NO               NO
ADMYTHEN         R2-0                 $(AREA_DETECTOR)/ADMythen                ADMythen                 NO               NO               NO
ADVIMBA          master               $(AREA_DETECTOR)/ADVimba                 ADVimba                  NO               NO               NO
ADPCO            R1-0                 $(AREA_DETECTOR)/ADPCO                   ADPCO                    NO               NO               NO
ADCAMERALINK     master               $(AREA_DETECTOR)/ADCameraLink            ADCameraLink             NO               NO               NO
FFMPEGSERVER     R3-1                 $(AREA_DETECTOR)/ffmpegServer            ffmpegServer             NO               NO               NO
ADURL            master               $(AREA_DETECTOR)/ADURL                   ADURL                    YES              YES              YES
ADMARCCD         R2-3                 $(AREA_DETECTOR)/ADmarCCD                ADmarCCD                 NO               NO               NO
ADLIGHTFIELD     R2-6                 $(AREA_DETECTOR)/ADLighField             ADLightField             NO               NO               NO
ADPIXIRAD        R2-2                 $(AREA_DETECTOR)/ADPixirad               ADPixirad                NO               NO               NO
ADPVCAM          R2-2                 $(AREA_DETECTOR)/ADPvCam                 ADPvCam                  NO               NO               NO
ADCSIMDETECTOR   R2-5                 $(AREA_DETECTOR)/ADCSimDetector          ADCSimDetector           NO               NO               NO
ADNED            master               $(AREA_DETECTOR)/ADnED                   ADnED                    NO               NO               NO
ADMAR345         R2-2                 $(AREA_DETECTOR)/ADmar345                ADmar345                 NO               NO               NO
ADQIMAGING       master               $(AREA_DETECTOR)/ADQImaging              ADQImaging               NO               NO               NO
ADPHOTONII       master               $(AREA_DETECTOR)/ADPhotonII              ADPhotonII               NO               NO               NO
ADPSL            R2-1                 $(AREA_DETECTOR)/ADPSL                   ADPSL                    NO               NO               NO
ADBRUKER         R2-2                 $(AREA_DETECTOR)/ADBruker                ADBruker                 NO               NO               NO
ADROPER          R2-3                 $(AREA_DETECTOR)/ADRoper                 ADRoper                  NO               NO               NO
ADADSC           R2-1                 $(AREA_DETECTOR)/ADADSC                  ADADSC                   NO               NO               NO
ADSBIG           master               $(AREA_DETECTOR)/ADSBIG                  ADSBIG                   NO               NO               NO
FFMPEGVIEWER     master               $(AREA_DETECTOR)/ffmpegViewer            ffmpegViewer             NO               NO               NO
ADRIXSCAM        master               $(AREA_DETECTOR)/ADRIXSCam               ADRIXSCam                NO               NO               NO
ADVIEWERS        master               $(AREA_DETECTOR)/ADViewers               ADViewers                NO               NO               NO

GIT_URL=https://github.com/epicsNSLS2-deploy/

UPDATEIOC        master               $(INSTALL)/utils/updateIOC               updateIOC                NO               NO               NO
IOCDEPLOY        master               $(INSTALL)/utils/ioc_deploy              ioc_deploy               NO               NO               NO
INITIOC          master               $(INSTALL)/utils/initIOC                 initIOC                  NO               NO               NO
OPIORGANIZER     master               $(INSTALL)/utils/opi_organizer           opi_organizer            NO               NO               NO

WGET_URL=https://sourceforge.net/projects/cs-studio/files/nsls2-release/

CSSTUDIO         4.5.1                $(INSTALL)/cs-studio                     cs-studio-nsls2-$(VERSION)-linux.gtx.x86_64.tar.gz NO               NO               NO<|MERGE_RESOLUTION|>--- conflicted
+++ resolved
@@ -2,16 +2,8 @@
 # INSTALL_CONFIG file saved by installSynApps on 2019-11-21 15:12:31.723508
 #
 
-<<<<<<< HEAD
-<<<<<<< Updated upstream
+
 INSTALL=/epics
-=======
-INSTALL=/epics/src
->>>>>>> Stashed changes
-=======
-INSTALL=/epics/test
->>>>>>> 8942aafe
-
 
 #MODULE_NAME    MODULE_VERSION          MODULE_PATH                             MODULE_REPO         CLONE_MODULE    BUILD_MODULE    PACKAGE_MODULE
 #--------------------------------------------------------------------------------------------------------------------------------------------------
